--- conflicted
+++ resolved
@@ -42,7 +42,6 @@
         value=(1997, 2025),
         step=1
     )
-<<<<<<< HEAD
     # Multi-select price category
     options = ['Free', 'Budget', 'Mid-range', 'Premium', 'AAA']
     price_range = st.segmented_control(
@@ -50,9 +49,6 @@
     )
     st.divider()
     # Set up the sidebar radio selection
-=======
-    # Model type selection
->>>>>>> 18be30b3
     selected_models = st.radio(
         "Select model type:",
         ["models_1", "models_2"],
